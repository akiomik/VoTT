<<<<<<< HEAD
import { app, BrowserWindow } from 'electron';
import path, { dirname } from 'path';
import url from 'url';
import { IpcMainProxy } from '../common/ipcMainProxy';
=======
import { app, BrowserWindow, ipcMain } from 'electron';
import path from 'path';
import url from 'url';
import { IpcMainProxy } from './common/ipcMainProxy';
>>>>>>> f836b5ac
import LocalFileSystem from './providers/storage/localFileSystem';

// Keep a global reference of the window object, if you don't, the window will
// be closed automatically when the JavaScript object is garbage collected.
let mainWindow: BrowserWindow;
let ipcMainProxy: IpcMainProxy;

function createWindow() {
    // Create the browser window.
    mainWindow = new BrowserWindow({ width: 1024, height: 768 });

    // and load the index.html of the app.
    const startUrl = process.env.ELECTRON_START_URL || url.format({
        pathname: path.join(__dirname, '/../build/index.html'),
        protocol: 'file:',
        slashes: true
    });
    mainWindow.loadURL(startUrl);

    // Open the DevTools.
    mainWindow.webContents.openDevTools();

    // Emitted when the window is closed.
    mainWindow.on('closed', function () {
        // Dereference the window object, usually you would store windows
        // in an array if your app supports multi windows, this is the time
        // when you should delete the corresponding element.
        mainWindow = null
    });

    ipcMainProxy = new IpcMainProxy(ipcMain, mainWindow);
    ipcMainProxy.register('RELOAD_APP', onReloadApp);
    ipcMainProxy.register('TOGGLE_DEV_TOOLS', onToggleDevTools);

    const localFileSystem = new LocalFileSystem(mainWindow);
    ipcMainProxy.registerProxy('LocalFileSystem', localFileSystem);
}

function onReloadApp() {
    mainWindow.reload();
    return true;
};

function onToggleDevTools(sender: any, show: boolean) {
    if (show) {
        mainWindow.webContents.openDevTools();
    } else {
        mainWindow.webContents.closeDevTools();
    }
};

// This method will be called when Electron has finished
// initialization and is ready to create browser windows.
// Some APIs can only be used after this event occurs.
app.on('ready', createWindow);

// Quit when all windows are closed.
app.on('window-all-closed', function () {
    // On OS X it is common for applications and their menu bar
    // to stay active until the user quits explicitly with Cmd + Q
    if (process.platform !== 'darwin') {
        app.quit()
    }
});

app.on('activate', function () {
    // On OS X it's common to re-create a window in the app when the
    // dock icon is clicked and there are no other windows open.
    if (mainWindow === null) {
        createWindow()
    }
});

// In this file you can include the rest of your app's specific main process
// code. You can also put them in separate files and require them here.<|MERGE_RESOLUTION|>--- conflicted
+++ resolved
@@ -1,14 +1,7 @@
-<<<<<<< HEAD
-import { app, BrowserWindow } from 'electron';
-import path, { dirname } from 'path';
-import url from 'url';
-import { IpcMainProxy } from '../common/ipcMainProxy';
-=======
 import { app, BrowserWindow, ipcMain } from 'electron';
 import path from 'path';
 import url from 'url';
 import { IpcMainProxy } from './common/ipcMainProxy';
->>>>>>> f836b5ac
 import LocalFileSystem from './providers/storage/localFileSystem';
 
 // Keep a global reference of the window object, if you don't, the window will
