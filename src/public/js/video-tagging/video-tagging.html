--- conflicted
+++ resolved
@@ -456,19 +456,11 @@
             // window.removeEventListener("keydown", self.keyUpEventsListenerBinded);
         });
       this.form.addEventListener("submit", function(e) {
-<<<<<<< HEAD
-            e.preventDefault();
-            newTag = document.getElementById("newTag").value;
-            self.inputtagsarray.push(newTag);
-            self.optionalTags.createTagControls(self.inputtagsarray);
-            // e.stopPropagation();
-=======
         e.preventDefault();
         newTag = document.getElementById("newTag").value;
         self.inputtagsarray.push(newTag);
         self.optionalTags.createTagControls(self.inputtagsarray);
         self.showAllRegions();
->>>>>>> c2bb03eb
       })
     },
 
